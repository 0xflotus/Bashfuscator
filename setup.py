"""
Get dependencies, install bashfuscator to PATH and enable auto-completion
"""
from setuptools import setup, find_packages
from setuptools.command.install import install
from subprocess import call, Popen, PIPE
from sys import exit
import os


<<<<<<< HEAD
def findArgcompletePath(command):
    proc = Popen("which " + command, stdout=PIPE, stderr=PIPE, shell=True, universal_newlines=True)
    command1Path, __ = proc.communicate()

    proc = Popen("which " + command + "3", stdout=PIPE, stderr=PIPE, shell=True, universal_newlines=True)
    command2Path, __ = proc.communicate()

    if command1Path:
        finalCommandPath = command1Path
    elif command2Path:
        finalCommandPath = command2Path
    else:
        print("ERROR: python3-argcomplete is not installed, install it with your package manager to activate autocompletion")
        exit(1)

    return finalCommandPath[:-1]


=======
>>>>>>> 74665cae
with open("README.md") as f:
    longDescription = f.read()

setup(
    name="bashfuscator",
    version="0.0.1",
    description="Configurable and extendable Bash obfuscation framework",
    license="MIT",
    long_description=longDescription,
    author="Andrew LeFevre",
    packages=find_packages(),
    scripts=["bashfuscator/bin/bashfuscator"],
    install_requires=[
        "argcomplete",
        "pyperclip",
<<<<<<< HEAD
    ]
=======
    ],
    extras_require={
        "dev": [
            "pytest",
        ]
    }
>>>>>>> 74665cae
)

# activate autocompletion for bashfuscator
bashrcFile = os.environ["HOME"] + os.sep + ".bashrc"

if os.path.exists(bashrcFile):
    with open(bashrcFile, "r") as f:
        bashrcContent = f.read()

<<<<<<< HEAD
    if "bashfuscator" not in bashrcContent:
        print("\nRegistering bashfuscator in .bashrc for auto-completion ...")

        proc = call(findArgcompletePath("activate-global-python-argcomplete") + " --user", shell=True)

        argcompleteComment = "# Enables autocompletion of options for bashfuscator"
        with open(bashrcFile, "a") as f:
            f.write("\n\n{0}\n".format(argcompleteComment))
            f.write('eval "$({0})"\n'.format(findArgcompletePath("register-python-argcomplete") + " bashfuscator"))

        print("Auto-completion has been installed.")
        proc = call("source " + bashrcFile, executable="/bin/bash", shell=True)
=======
    if '_python_argcomplete "bashfuscator"' not in bashrcContent:
        print("\nRegistering bashfuscator in .bashrc for auto-completion ...")
        proc = Popen("activate-global-python-argcomplete3 --user", shell=True)
        proc.wait()

        # this will write the configuration needed in .bashrc file
        proc = Popen("register-python-argcomplete3 bashfuscator", stdout=PIPE, stderr=PIPE, shell=True, universal_newlines=True)
        autoCompleteData, __ = proc.communicate()

        with open(bashrcFile, "a") as f:
            f.write("\n{0}\n".format(autoCompleteData))

        print("Auto-completion has been installed.")
        proc = Popen(". ~/.bashrc", shell=True)
        proc.wait()
>>>>>>> 74665cae

else:
    print("ERROR: could not find your .bashrc file, autocompletion will not enabled")<|MERGE_RESOLUTION|>--- conflicted
+++ resolved
@@ -8,7 +8,6 @@
 import os
 
 
-<<<<<<< HEAD
 def findArgcompletePath(command):
     proc = Popen("which " + command, stdout=PIPE, stderr=PIPE, shell=True, universal_newlines=True)
     command1Path, __ = proc.communicate()
@@ -27,8 +26,6 @@
     return finalCommandPath[:-1]
 
 
-=======
->>>>>>> 74665cae
 with open("README.md") as f:
     longDescription = f.read()
 
@@ -44,16 +41,12 @@
     install_requires=[
         "argcomplete",
         "pyperclip",
-<<<<<<< HEAD
-    ]
-=======
     ],
     extras_require={
         "dev": [
             "pytest",
         ]
     }
->>>>>>> 74665cae
 )
 
 # activate autocompletion for bashfuscator
@@ -63,7 +56,6 @@
     with open(bashrcFile, "r") as f:
         bashrcContent = f.read()
 
-<<<<<<< HEAD
     if "bashfuscator" not in bashrcContent:
         print("\nRegistering bashfuscator in .bashrc for auto-completion ...")
 
@@ -76,23 +68,6 @@
 
         print("Auto-completion has been installed.")
         proc = call("source " + bashrcFile, executable="/bin/bash", shell=True)
-=======
-    if '_python_argcomplete "bashfuscator"' not in bashrcContent:
-        print("\nRegistering bashfuscator in .bashrc for auto-completion ...")
-        proc = Popen("activate-global-python-argcomplete3 --user", shell=True)
-        proc.wait()
-
-        # this will write the configuration needed in .bashrc file
-        proc = Popen("register-python-argcomplete3 bashfuscator", stdout=PIPE, stderr=PIPE, shell=True, universal_newlines=True)
-        autoCompleteData, __ = proc.communicate()
-
-        with open(bashrcFile, "a") as f:
-            f.write("\n{0}\n".format(autoCompleteData))
-
-        print("Auto-completion has been installed.")
-        proc = Popen(". ~/.bashrc", shell=True)
-        proc.wait()
->>>>>>> 74665cae
 
 else:
     print("ERROR: could not find your .bashrc file, autocompletion will not enabled")