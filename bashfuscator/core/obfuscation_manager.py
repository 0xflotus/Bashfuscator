--- conflicted
+++ resolved
@@ -44,27 +44,18 @@
 
         return payload
 
-<<<<<<< HEAD
-    def genObfuscationLayer(self, payload, userOb=None):
-        cmdObfuscator = strObfuscator = tokObfuscator = None
-=======
     def genObfuscationLayer(self, payload, userOb=None, userStub=None):
-        tokObfuscator = cmdObfuscator = None
->>>>>>> 50f3a9f0
+        tokObfuscator = strObfuscator = cmdObfuscator = None
 
         if userOb is not None:
             if userOb.split("/")[0] == "command":
                 cmdObfuscator = choosePrefObfuscator(self.cmdObfuscators, self.sizePref, self.timePref, 
                     self.binaryPref, self.prevCmdOb, userOb, userStub)
                 self.prevCmdOb = cmdObfuscator
-<<<<<<< HEAD
-                payload = cmdObfuscator.obfuscate(self.sizePref, self.timePref, self.binaryPref, payload)
+                payload = cmdObfuscator.obfuscate(self.sizePref, self.timePref, payload)
             elif userOb.split("/")[0] == "string":
                 strObfuscator = choosePrefObfuscator(self.strObfuscators, self.sizePref, userOb=userOb)
                 payload = strObfuscator.obfuscate(self.sizePref, payload)
-=======
-                payload = cmdObfuscator.obfuscate(self.sizePref, self.timePref, payload)
->>>>>>> 50f3a9f0
             elif userOb.split("/")[0] == "token":
                 tokObfuscator = choosePrefObfuscator(self.tokObfuscators, self.sizePref, userOb=userOb)
                 payload = tokObfuscator.obfuscate(self.sizePref, payload)
@@ -78,14 +69,10 @@
             strObfuscator = choosePrefObfuscator(self.strObfuscators, self.sizePref, userOb=userOb)
             tokObfuscator = choosePrefObfuscator(self.tokObfuscators, self.sizePref, userOb=userOb)
            
-<<<<<<< HEAD
-            payload = cmdObfuscator.obfuscate(self.sizePref, self.timePref, self.binaryPref, payload)
+            payload = cmdObfuscator.obfuscate(self.sizePref, self.timePref, payload)
             payload = self.evalWrap(payload)
             payload = strObfuscator.obfuscate(self.sizePref, payload)
             payload = self.evalWrap(payload)
-=======
-            payload = cmdObfuscator.obfuscate(self.sizePref, self.timePref, payload)
->>>>>>> 50f3a9f0
             #payload = tokObfuscator.obfuscate(self.sizePref, payload)
 
         return payload
