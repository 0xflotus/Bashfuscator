"""
Command Obfuscators used by the framework.
"""
from bashfuscator.common.helpers import strToArrayElements
from bashfuscator.common.objects import Mutator, Stub


class CommandObfuscator(Mutator):
    """
    Base class for all Command Obfuscators. If an obfuscator takes the
    original input, mutates it, and requires a deobfuscation stub to
    execute, then it is a Command Obfuscator.

    :param name: name of the CommandObfuscator
    :type name: str
    :param description: short description of what the CommandObfuscator 
        does
    :type description: str
    :param sizeRating: rating from 1 to 5 of how much the 
        CommandObfuscator increases the size of the overall payload
    :type sizeRating: int
    :param timeRating: rating from 1 to 5 of how much the
        CommandObfuscator increases the execution time of the overall
        payload
    :type timeRating: int
    :param reversible: True if the obfuscator cancels itself out when
        run twice in a row on a command/script, False otherwise
    :type reversible: bool
    :param fileWrite: True if the Command Obfuscator requires 
        creating/writing to files, False otherwise
    :type fileWrite: bool
    :param notes: see :class:`bashfuscator.common.objects.Mutator`
    :type notes: str
    :param author: see :class:`bashfuscator.common.objects.Mutator`
    :type author: str
    :param credits: see :class:`bashfuscator.common.objects.Mutator`
    :type credits: str
    """

    def __init__(self, name, description, sizeRating, timeRating, reversible, fileWrite=False, notes=None, author=None, credits=None, evalWrap=True):
        super().__init__(name, "command", description, notes, author, credits, evalWrap)

        self.sizeRating = sizeRating
        self.timeRating = timeRating
        self.reversible = reversible
        self.fileWrite = fileWrite
        self.stubs = []
        self.deobStub = None
        self.originalCmd = ""
        self.payload = ""


class CaseSwap(CommandObfuscator):
    def __init__(self):
        super().__init__(
            name="Case Swapper",
            description="Flips the case of all alpha chars",
            sizeRating=1,
            timeRating=1,
            reversible=True,
            author="capnspacehook"
        )

        self.stubs = [
            Stub(
                name="bash case swap expansion",
                binariesUsed=["bash"],
                sizeRating=1,
                timeRating=1,
                escapeQuotes=True,
                stub='''VAR1='CMD';printf %s "${VAR1~~}"'''
            )
        ]

    def mutate(self, sizePref, timePref, userCmd):
        self.originalCmd = userCmd

        obCmd = self.originalCmd.swapcase()
        self.payload = self.deobStub.genStub(sizePref, obCmd)

        return self.payload


<<<<<<< HEAD
=======
class ForCode(CommandObfuscator):
    def __init__(self):
        super().__init__(
            name="ForCode",
            description="Shuffle command and reassemble it in a for loop",
            sizeRating=3,
            timeRating=2,
            reversible=False,
            author="capnspacehook",
            credits=["danielbohannon, https://github.com/danielbohannon/Invoke-DOSfuscation"]
        )

        self.stubs = [
            Stub(
                name="python for loop",
                binariesUsed=["python"],
                sizeRating=3,
                timeRating=2,
                escapeQuotes=True,
                stub="""python -c 'VAR1="CMD1";print("".join([VAR1[int(VAR2)] for VAR2 in "CMD2".split(",")]))'"""
            )
        ]

    def obfuscate(self, sizePref, timePref, userCmd):
        self.originalCmd = userCmd

        shuffledCmd = list(set(userCmd))
        self.randGen.randShuffle(shuffledCmd)
        shuffledCmd = "".join(shuffledCmd)

        ogCmdIdxes = []
        for char in userCmd:
            ogCmdIdxes.append(shuffledCmd.find(char))

        obCmd = [shuffledCmd, "".join([str(i) + "," for i in ogCmdIdxes])[:-1]]

        self.payload = self.deobStub.genStub(sizePref, obCmd)

        return self.payload


>>>>>>> b2089720
class Reverse(CommandObfuscator):
    def __init__(self):
        super().__init__(
            name="Reverse",
            description="Reverses a command",
            sizeRating=1,
            timeRating=1,
            reversible=True,
            author="capnspacehook"
        )

        self.stubs = [
            Stub(
                name="printf rev",
                binariesUsed=["rev"],
                sizeRating=1,
                timeRating=1,
                escapeQuotes=True,
                stub="""printf %s 'CMD'|rev"""
            ),
            Stub(
                name="herestring rev",
                binariesUsed=["rev"],
                sizeRating=3,
                timeRating=1,
                escapeQuotes=True,
                stub="""rev <<<'CMD'"""
            )
        ]

    def mutate(self, sizePref, timePref, userCmd):
        self.originalCmd = userCmd

        obCmd = self.originalCmd[::-1]
        self.payload = self.deobStub.genStub(sizePref, obCmd)

        return self.payload<|MERGE_RESOLUTION|>--- conflicted
+++ resolved
@@ -81,50 +81,6 @@
         return self.payload
 
 
-<<<<<<< HEAD
-=======
-class ForCode(CommandObfuscator):
-    def __init__(self):
-        super().__init__(
-            name="ForCode",
-            description="Shuffle command and reassemble it in a for loop",
-            sizeRating=3,
-            timeRating=2,
-            reversible=False,
-            author="capnspacehook",
-            credits=["danielbohannon, https://github.com/danielbohannon/Invoke-DOSfuscation"]
-        )
-
-        self.stubs = [
-            Stub(
-                name="python for loop",
-                binariesUsed=["python"],
-                sizeRating=3,
-                timeRating=2,
-                escapeQuotes=True,
-                stub="""python -c 'VAR1="CMD1";print("".join([VAR1[int(VAR2)] for VAR2 in "CMD2".split(",")]))'"""
-            )
-        ]
-
-    def obfuscate(self, sizePref, timePref, userCmd):
-        self.originalCmd = userCmd
-
-        shuffledCmd = list(set(userCmd))
-        self.randGen.randShuffle(shuffledCmd)
-        shuffledCmd = "".join(shuffledCmd)
-
-        ogCmdIdxes = []
-        for char in userCmd:
-            ogCmdIdxes.append(shuffledCmd.find(char))
-
-        obCmd = [shuffledCmd, "".join([str(i) + "," for i in ogCmdIdxes])[:-1]]
-
-        self.payload = self.deobStub.genStub(sizePref, obCmd)
-
-        return self.payload
-
-
->>>>>>> b2089720
 class Reverse(CommandObfuscator):
     def __init__(self):
         super().__init__(
