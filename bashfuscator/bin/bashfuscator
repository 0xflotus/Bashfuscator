--- conflicted
+++ resolved
@@ -42,17 +42,16 @@
 
 
 def getMutators(prefix, parsed_args, **kwargs):
-<<<<<<< HEAD
-    allMutators = commandObfuscators + stringObfuscators + tokenObfuscators
-=======
     allMutators = []
     for cmdOb in commandObfuscators:
         for stub in cmdOb.stubs:
             allMutators.append(cmdOb.longName + "/" + stub.longName)
 
+    for strOb in stringObfuscators:
+        allMutators.append(strOb.longName)
+
     for tokOb in tokenObfuscators:
         allMutators.append(tokOb.longName)
->>>>>>> 50f3a9f0
     
     return allMutators
 
@@ -117,14 +116,9 @@
     inptOpts = progOpts.add_mutually_exclusive_group(required=True)
     inptOpts.add_argument("-l", "--list", action="store_true", help="List all the availible obufscators, compressors, encoders, and encryptors")
     inptOpts.add_argument("-c", "--command", type=str, help="Command to obfuscate")
-<<<<<<< HEAD
-    inptOpts.add_argument("-f", "--file", type=FileType(mode="r"), help="Name of the script to obfuscate")
-    progOpts.add_argument("-o", "--outfile", type=FileType(mode="w"), help="File to write payload to")
-=======
     inptOpts.add_argument("-f", "--file", type=str, help="Name of the script to obfuscate")
-    inptOpts.add_argument("--stdin", action="store_true", help="Receive command to obfuscate from stdin")
+    #inptOpts.add_argument("--stdin", action="store_true", help="Receive command to obfuscate from stdin")
     progOpts.add_argument("-o", "--outfile", type=str, help="File to write payload to")
->>>>>>> 50f3a9f0
     progOpts.add_argument("-q", "--quiet", action="store_true", help="Print only the payload")
 
     obOpts = parser.add_argument_group("Obfuscation Options")
@@ -182,15 +176,11 @@
         else:
             args.layers = 2
 
-<<<<<<< HEAD
-    obHandler = ObfuscationHandler(commandObfuscators, stringObfuscators, tokenObfuscators, args)
-=======
     if args.file:
         with open(args.file, "rb") as infile:
             payload = infile.read()
 
-    obHandler = ObfuscationHandler(tokenObfuscators, commandObfuscators, args)
->>>>>>> 50f3a9f0
+    obHandler = ObfuscationHandler(commandObfuscators, stringObfuscators, tokenObfuscators, args)
     payload = obHandler.generatePayload()
 
     if args.outfile:
