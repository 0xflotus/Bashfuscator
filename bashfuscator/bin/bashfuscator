--- conflicted
+++ resolved
@@ -13,42 +13,6 @@
 from bashfuscator.common.messages import activateQuietMode, printInfo
 from bashfuscator.core.mutator_list import commandObfuscators, stringObfuscators, tokenObfuscators, encoders, compressors
 from bashfuscator.core.obfuscation_handler import ObfuscationHandler
-<<<<<<< HEAD
-=======
-from bashfuscator.lib.command_obfuscators import *
-from bashfuscator.lib.string_obfuscators import *
-from bashfuscator.lib.token_obfuscators import *
-from bashfuscator.lib.encoders import *
-from bashfuscator.lib.compressors import *
-
-
-commandObfuscators = [
-    CaseSwap(),
-    ForCode(),
-    Reverse(),
-]
-
-stringObfuscators = [
-    FileGlob(),
-    FolderGlob(),
-    HexHash(),
-]
-
-tokenObfuscators = [
-    AnsiCQuote(),
-    SpecialCharCommand(),
-]
-
-encoders = [
-    Base64(),
-    UrlEncode(),
-]
-
-compressors = [
-    Bzip2(),
-    Gzip(),
-]
->>>>>>> b2089720
 
 
 def check_positive(value):
